# Image security
You should consider the container image as your first line of defense against an attack. An insecure, poorly constructed image can allow an attacker to escape the bounds of the container and gain access to the host.  Once on the host, an attacker can gain access to sensitive information or move laterally within the cluster or with your AWS account.  The following best practices will help mitigate risk of this happening. 

## Recommendations

### Create minimal images
Start by removing all extraneous binaries from the container image.  If you’re using an unfamiliar image from Dockerhub, inspect the image using an application like [Dive](https://github.com/wagoodman/dive) which can show you the contents of each of the container’s layers.  Remove all binaries with the SETUID and SETGID bits as they can be used to escalate privilege and consider removing all shells and utilities like nc and curl that can be used for nefarious purposes. You can find the files with SETUID and SETGID bits with the following command:
```bash
find / -perm /6000 -type f -exec ls -ld {} \;
```
    
To remove the special permissions from these files, add the following directive to your container image:
```dockerfile
RUN find / -xdev -perm /6000 -type f -exec chmod a-s {} \; || true
```
Colloquially, this is known as de-fanging your image. 
  
### Use multi-stage builds
Using multi-stage builds is a way to create minimal images. Oftentimes, multi-stage builds are used to automate parts of the Continuous Integration cycle.  For example, multi-stage builds can be used to lint your source code or perform static code analysis.  This affords developers an opportunity to get near immediate feedback instead of waiting for a pipeline to execute.  Multi-stage builds are attractive from a security standpoint because they allow you to minimize the size of the final image pushed to your container registry.  Container images devoid of build tools and other extraneous binaries improves your security posture by reducing the attack surface of the image. For additional information about multi-stage builds, see [https://docs.docker.com/develop/develop-images/multistage-build/](https://docs.docker.com/develop/develop-images/multistage-build/).

### Scan images for vulnerabilities regularly
Like their virtual machine counterparts, container images can contain binaries and application libraries with vulnerabilities or develop vulnerabilities over time. The best way to safeguard against exploits is by regularly scanning your images with an image scanner.  Images that are stored in Amazon ECR can be scanned on push or on-demand (once during a 24 hour period). ECR currently leverages [Clair](https://github.com/quay/clair) an open source image scanning solution.  After an image is scanned, the results are logged to the event stream for ECR in EventBridge. You can also see the results of a scan from within the ECR console.  Images with a HIGH or CRITICAL vulnerability should be deleted or rebuilt.  If an image that has been deployed develops a vulnerability, it should be replaced as soon as possible. 

Knowing where images with vulnerabilities have been deployed is essential to keeping your environment secure.  While you could conceivably build an image tracking solution yourself, there are already several commercial offerings that provide this and other advanced capabilities out of the box, including:

+ [Anchore](https://docs.anchore.com/current/)
+ [Palo Alto - Prisma Cloud (twistcli)](https://docs.paloaltonetworks.com/prisma/prisma-cloud/prisma-cloud-admin-compute/tools/twistcli_scan_images)
+ [Aqua](https://www.aquasec.com/)
+ [Kubei](https://github.com/Portshift/kubei)
+ [Trivy](https://github.com/aquasecurity/trivy)
+ [Snyk](https://support.snyk.io/hc/en-us/articles/360003946917-Test-images-with-the-Snyk-Container-CLI)
    
A Kubernetes validation webhook could also be used to validate that images are free of critical vulnerabilities.  Validation webhooks are invoked prior to the Kubernetes API.  They are typically used to reject requests that don't comply with the validation criteria defined in the webhook.  [This](https://aws.amazon.com/blogs/containers/building-serverless-admission-webhooks-for-kubernetes-with-aws-sam/) is an example of a serverless webhook that calls the ECR describeImageScanFindings API to determine whether a pod is pulling an image with critical vulnerabilities.  If vulnerabilities are found, the pod is rejected and a message with list of CVEs is returned as an Event.

### Create IAM policies for ECR repositories
Nowadays, it is not uncommon for an organization to have multiple development teams operating independently within a shared AWS account.  If these teams don't need to share assets, you may want to create a set of IAM policies that restrict access to the repositories each team can interact with.  A good way to implement this is by using ECR [namespaces](https://docs.aws.amazon.com/AmazonECR/latest/userguide/Repositories.html#repository-concepts). Namespaces are a way to group similar repositories together.  For example, all of the registries for team A can be prefaced with the team-a/ while those for team B can use the team-b/ prefix. The policy to restrict access might look like the following: 
```json
{
  "Version": "2012-10-17",
  "Statement": [
    {
      "Sid": "AllowPushPull",
      "Effect": "Allow",
      "Action": [
        "ecr:GetDownloadUrlForLayer",
        "ecr:BatchGetImage",
        "ecr:BatchCheckLayerAvailability",
        "ecr:PutImage",
        "ecr:InitiateLayerUpload",
        "ecr:UploadLayerPart",
        "ecr:CompleteLayerUpload"
      ],
      "Resource": [
        "arn:aws:ecr:<region>:<account_id>:repository/team-a/*"
      ]
    }
  ]
}
```
### Consider using ECR private endpoints
The ECR API has a public endpoint.  Consequently, ECR registries can be accessed from the Internet so long as the request has been authenticated and authorized by IAM. For those who need to operate in a sandboxed environment where the cluster VPC lacks an Internet Gateway (IGW), you can configure a private endpoint for ECR.  Creating a private endpoint enables you to privately access the ECR API through a private IP address instead of routing traffic across the Internet. For additional information on this topic, see https://docs.aws.amazon.com/AmazonECR/latest/userguide/vpc-endpoints.html.

### Implement endpoint policies for ECR
<<<<<<< HEAD
The default endpoint policy for allows access to all ECR repositories within a region.  This might allow an attacker/insider to exfiltrate data by packaging it as a container image and pushing it to a registry in another AWS account.  Mitigating this risk involves creating an endpoint policy that limits API access to ECR repositories. For example, the following policy allows all AWS principles in your account to perform all actions against your and only your ECR repositories:
```json 
=======
The default endpoint policy for allows access to all ECR repositories within a region.  This might allow an attacker/insider to exfiltrate data by packaging it as a container image and pushing it to a registry in another AWS account.  Mitigating this risk involves creating an endpoint policy that limits API access to ECR respositories. For example, the following policy allows all AWS principles in your account to perform all actions against your and only your ECR repositories: 
```json
>>>>>>> f93b8a23
{
  "Statement": [
    {
      "Sid": "LimitECRAccess",
      "Principal": "*",
      "Action": "*",
      "Effect": "Allow",
      "Resource": "arn:aws:ecr:<region>:<account_id>:repository/*"
    }
  ]
}
```
You can enhance this further by setting a condition that uses the new `PrincipalOrgID` attribute which will prevent pushing/pulling of images by an IAM principle that is not part of your AWS Organization. See, [aws:PrincipalOrgID](https://docs.aws.amazon.com/IAM/latest/UserGuide/reference_policies_condition-keys.html#condition-keys-principalorgid) for additional details. 

We recommended applying the same policy to both the `com.amazonaws.<region>.ecr.dkr` and the `com.amazonaws.<region>.ecr.api` endpoints.

Since EKS pulls images for kube-proxy, coredns, and aws-node from ECR, you will need to add the account ID of the registry, e.g. `602401143452.dkr.ecr.us-west-2.amazonaws.com/*` to the list of resources in the endpoint policy or alter the policy to allow pulls from "*" and restrict pushes to your account ID.  The table below reveals the mapping between the AWS accounts where EKS images are vended from and cluster region.

  | Account Number | Region |
  | -------------- | ------ |
  | 602401143452 | All commercial regions except for those listed below |
  | 800184023465 | HKG | 
  | 558608220178 | BAH |
  | 918309763551 | BJS | 
  | 961992271922 | ZHY |

For further information about using endpoint policies, see [Using VPC endpoint policies to control Amazon ECR access](https://aws.amazon.com/blogs/containers/using-vpc-endpoint-policies-to-control-amazon-ecr-access/). 

### Implement lifecycle policies for ECR
The [NIST Application Container Security Guide](https://nvlpubs.nist.gov/nistpubs/SpecialPublications/NIST.SP.800-190.pdf) warns about the risk of "stale images in registries", noting that over time old images with vulnerable, out-of-date software packages should be removed to prevent accidental deployment and exposure.

Each ECR repository can have a lifecycle policy that sets rules for when images expire. The [AWS official documentation](https://docs.aws.amazon.com/AmazonECR/latest/userguide/LifecyclePolicies.html) describes how to set up test rules, evaluate them and then apply them. There are several [lifecycle policy examples](https://docs.aws.amazon.com/AmazonECR/latest/userguide/lifecycle_policy_examples.html) in the official docs that show different ways of filtering the images in a repository:

* Filtering by image age or count
* Filtering by tagged or untagged images
* Filtering by image tags, either in multiple rules or a single rule

!!! warning
    If the image for long running application is purged from ECR, it can cause an image pull errors when the application is redeployed or scaled horizontally. When using image lifecycle policies, be sure you have good CI/CD practices in place to keep deployments and the images that they reference up to date and always create [image] expiry rules that account for how often you do releases/deployments. 

### Create a set of curated images
Rather than allowing developers to create their own images, consider creating a set of vetted images for the different application stacks in your organization.  By doing so, developers can forego learning how to compose Dockerfiles and concentrate on writing code.  As changes are merged into Master, a CI/CD pipeline can automatically compile the asset, store it in an artifact repository and copy the artifact into the appropriate image before pushing it to a Docker registry like ECR. At the very least you should create a set of base images from which developers to create their own Dockerfiles.  Ideally, you want to avoid pulling images from Dockerhub because a) you don't always know what is in the image and b) about [a fifth](https://www.kennasecurity.com/blog/one-fifth-of-the-most-used-docker-containers-have-at-least-one-critical-vulnerability/) of the top 1000 images have vulnerabilities. A list of those images and their vulnerabilities can be found at https://vulnerablecontainers.org/.

### Add the USER directive to your Dockerfiles to run as a non-root user
As was mentioned in the pod security section, you should avoid running container as root.  While you can configure this as part of the podSpec, it is a good habit to use the `USER` directive to your Dockerfiles.  The `USER` directive sets the UID to use when running `RUN`, `ENTRYPOINT`, or `CMD` instruction that appears after the USER directive.

### Lint your Dockerfiles
Linting can be used to verify that your Dockerfiles are adhering to a set of predefined guidelines, e.g. the inclusion of the `USER` directive or the requirement that all images be tagged.  [dockerfile_lint](https://github.com/projectatomic/dockerfile_lint) is an open source project from RedHat that verifies common best practices and includes a rule engine that you can use to build your own rules for linting Dockerfiles. It can be incorporated into a CI pipeline, in that builds with Dockerfiles that violate a rule will automatically fail. 

### Build images from Scratch 
Reducing the attack surface of your container images should be primary aim when building images.  The ideal way to do this is by creating minimal images that are devoid of binaries that can be used to exploit vulnerabilities. Fortunately, Docker has a mechanism to create images from [`scratch`](https://docs.docker.com/develop/develop-images/baseimages/#create-a-simple-parent-image-using-scratch). With languages like Go, you can create a static linked binary and reference it in your Dockerfile as in this example: 
```dockerfile
############################
# STEP 1 build executable binary
############################
FROM golang:alpine AS builder
# Install git.
# Git is required for fetching the dependencies.
RUN apk update && apk add --no-cache git
WORKDIR $GOPATH/src/mypackage/myapp/
COPY . .
# Fetch dependencies.
# Using go get.
RUN go get -d -v
# Build the binary.
RUN go build -o /go/bin/hello
############################
# STEP 2 build a small image
############################
FROM scratch
# Copy our static executable.
COPY --from=builder /go/bin/hello /go/bin/hello
# Run the hello binary.
ENTRYPOINT ["/go/bin/hello"]
```
This creates a container image that consists of your application and nothing else, making it extremely secure.

### Use immutable tags with ECR
[Immutable tags](https://aws.amazon.com/about-aws/whats-new/2019/07/amazon-ecr-now-supports-immutable-image-tags/) force you to update the image tag on each push to the image repository. This can thwart an attacker from overwriting an image with a malicious version without changing the image's tags. Additionally, it gives you a way to easily and uniquely identify an image.  

### Sign your images
When Docker was first introduced, there was no cryptographic model for verifying container images.  With v2, Docker added digests to the image manifest. This allowed an image’s configuration to be hashed and for the hash to be used to generate an ID for the image.  When image signing is enabled, the \[Docker\] engine verifies the manifest’s signature, ensuring that the content was produced from a trusted source and no tampering has occurred. After each layer is downloaded, the engine verifies the digest of the layer, ensuring that the content matches the content specified in the manifest.  Image signing  effectively allows you to create a secure supply chain, through the verification of digital signatures associated with the image. 

In a Kubernetes environment, you can use a dynamic admission controller to verify that an image has been signed, as in these examples: https://github.com/IBM/portieris and https://github.com/kelseyhightower/grafeas-tutorial. By signing your images, you're verifying the publisher (source) ensuring that the image hasn't been tampered with (integrity).

!!! note
    ECR intends to support image signing in the future.  The [issue](https://github.com/aws/containers-roadmap/issues/43) is being tracked on the container roadmap.

### Update the packages in your container images
You should include RUN `apt-get update && apt-get upgrade` in your Dockerfiles to upgrade the packages in your images. Although upgrading requires you to run as root, this occurs during image build phase. The application doesn't need to run as root. You can install the updates and then switch to a different user with the USER directive. If your base image runs as a non-root user, switch to root and back; don't solely rely on the maintainers of the base image to install the latest security updates.

Run `apt-get clean` to delete the installer files from `/var/cache/apt/archives/`. You can also run `rm -rf /var/lib/apt/lists/*` after installing packages. This removes the index files or the lists of packages that are available to install. Be aware that these commands may be different for each package manager. For example: 

```dockerfile
RUN apt-get update && apt-get install -y \
    curl \
    git \
    libsqlite3-dev \
    && apt-get clean && rm -rf /var/lib/apt/lists/*
```

## Tools
+ [Bane](https://github.com/genuinetools/bane) An AppArmor profile generator for Docker containers
+ [docker-slim](https://github.com/docker-slim/docker-slim) Build secure minimal images
+ [dockle](https://github.com/goodwithtech/dockle) Verifies that your Dockerfile aligns with best practices for creating secure images
+ [dockerfile-lint](https://github.com/projectatomic/dockerfile_lint) Rule based linter for Dockerfiles
+ [hadolint](https://github.com/hadolint/hadolint) A smart dockerfile linter
+ [Gatekeeper and OPA](https://github.com/open-policy-agent/gatekeeper) A policy based admission controller
+ [Kyverno](https://kyverno.io/) A Kubernetes-native policy engine
+ [in-toto](https://in-toto.io/) Allows the user to verify if a step in the supply chain was intended to be performed, and if the step was performed by the right actor
+ [Notary](https://github.com/theupdateframework/notary) A project for signing container images
+ [Notary v2](https://github.com/notaryproject/nv2)
+ [Grafeas](https://grafeas.io/) An open artifact metadata API to audit and govern your software supply chain<|MERGE_RESOLUTION|>--- conflicted
+++ resolved
@@ -61,13 +61,7 @@
 The ECR API has a public endpoint.  Consequently, ECR registries can be accessed from the Internet so long as the request has been authenticated and authorized by IAM. For those who need to operate in a sandboxed environment where the cluster VPC lacks an Internet Gateway (IGW), you can configure a private endpoint for ECR.  Creating a private endpoint enables you to privately access the ECR API through a private IP address instead of routing traffic across the Internet. For additional information on this topic, see https://docs.aws.amazon.com/AmazonECR/latest/userguide/vpc-endpoints.html.
 
 ### Implement endpoint policies for ECR
-<<<<<<< HEAD
-The default endpoint policy for allows access to all ECR repositories within a region.  This might allow an attacker/insider to exfiltrate data by packaging it as a container image and pushing it to a registry in another AWS account.  Mitigating this risk involves creating an endpoint policy that limits API access to ECR repositories. For example, the following policy allows all AWS principles in your account to perform all actions against your and only your ECR repositories:
-```json 
-=======
-The default endpoint policy for allows access to all ECR repositories within a region.  This might allow an attacker/insider to exfiltrate data by packaging it as a container image and pushing it to a registry in another AWS account.  Mitigating this risk involves creating an endpoint policy that limits API access to ECR respositories. For example, the following policy allows all AWS principles in your account to perform all actions against your and only your ECR repositories: 
 ```json
->>>>>>> f93b8a23
 {
   "Statement": [
     {
