# Multi Account Strategy

AWS recommends using a [multi account strategy](https://docs.aws.amazon.com/whitepapers/latest/organizing-your-aws-environment/organizing-your-aws-environment.html) and AWS organizations to help isolate and manage your business applications and data. There are [many benefits](https://docs.aws.amazon.com/whitepapers/latest/organizing-your-aws-environment/benefits-of-using-multiple-aws-accounts.html) to using a multi account strategy:

- Increased AWS API service quotas. Quotas are applied to AWS accounts, and using multiple accounts for your workloads increases the overall quota available to your workloads.
- Simpler Identity and Access Management (IAM) policies. Granting workloads and the operators that support them access to only their own AWS accounts means less time crafting fine-grained IAM policies to achieve the principle of least privilege.
- Improved Isolation of AWS resources. By design, all resources provisioned within an account are logically isolated from resources provisioned in other accounts. This isolation boundary provides you with a way to limit the risks of an application-related issue, misconfiguration, or malicious actions. If an issue occurs within one account, impacts to workloads contained in other accounts can be either reduced or eliminated.
- More benefits, as described in the [AWS Multi Account Strategy Whitepaper](https://docs.aws.amazon.com/whitepapers/latest/organizing-your-aws-environment/benefits-of-using-multiple-aws-accounts.html#group-workloads-based-on-business-purpose-and-ownership)

The following sections will explain how to implement a multi account strategy for your EKS workloads using either a centralized, or de-centralized EKS cluster approach.

## Planning for a Multi Workload Account Strategy for Multi Tenant Clusters

In a multi account AWS strategy, resources that belong to a given workload such as S3 buckets, ElastiCache clusters and DynamoDB Tables are all created in an AWS account that contains all the resources for that workload. These are referred to as a workload account, and the EKS cluster is deployed into an account referred to as the cluster account. Cluster accounts will be explored in the next section. Deploying resources into a dedicated workload account is similar to deploying kubernetes resources into a dedicated namespace.

Workload accounts can then be further broken down by software development lifecycle or other requirements if appropriate. For example a given workload can have a production account, a development account, or accounts for hosting instances of that workload in a specific region. [More information](https://docs.aws.amazon.com/whitepapers/latest/organizing-your-aws-environment/organizing-workload-oriented-ous.html) is available in this AWS whitepaper.

You can adopt the following approaches when implementing EKS Multi account strategy:

## Centralized EKS Cluster

In this approach, your EKS Cluster will be deployed in a single AWS account called the `Cluster Account`. Using [IAM roles for Service Accounts (IRSA)](https://docs.aws.amazon.com/eks/latest/userguide/iam-roles-for-service-accounts.html) or [EKS Pod Identities](https://docs.aws.amazon.com/eks/latest/userguide/pod-identities.html) to deliver temporary AWS credentials and [AWS Resource Access Manager (RAM)](https://aws.amazon.com/ram/) to simplify network access, you can adopt a multi account strategy for your multi tenant EKS cluster. The cluster account will contain the VPC, subnets, EKS cluster, EC2/Fargate compute resources (worker nodes), and any additional networking configurations needed to run your EKS cluster.

In a multi workload account strategy for multi tenant cluster, AWS accounts typically align with [kubernetes namespaces](https://kubernetes.io/docs/concepts/overview/working-with-objects/namespaces/) as a mechanism for isolating groups of resources. [Best practices for tenant isolation](/security/docs/multitenancy/) within an EKS cluster should still be followed when implementing a multi account strategy for multi tenant EKS clusters.

It is possible to have multiple `Cluster Accounts` in your AWS organization, and it is a best practice to have multiple `Cluster Accounts` that align with your software development lifecycle needs. For workloads operating at a very large scale, you may require multiple `Cluster Accounts` to ensure that there are enough kubernetes and AWS service quotas available to all your workloads.

| ![multi-account-eks](./images/multi-account-eks.jpg) |
|:--:|
| In the above diagram, AWS RAM is used to share subnets from a cluster account into a workload account. Then workloads running in EKS pods use IRSA or EKS Pod Identities and role chaining to assume a role in their workload account and access their AWS resources. |

### Implementing a Multi Workload Account Strategy for Multi Tenant Cluster

#### Sharing Subnets With AWS Resource Access Manager

[AWS Resource Access Manager](https://aws.amazon.com/ram/) (RAM) allows you to share resources across AWS accounts.

If [RAM is enabled for your AWS Organization](https://docs.aws.amazon.com/ram/latest/userguide/getting-started-sharing.html#getting-started-sharing-orgs), you can share the VPC Subnets from the Cluster account to your workload accounts. This will allow AWS resources owned by your workload accounts, such as [Amazon ElastiCache](https://aws.amazon.com/elasticache/) Clusters or [Amazon Relational Database Service (RDS)](https://aws.amazon.com/rds/) Databases to be deployed into the same VPC as your EKS cluster, and be consumable by the workloads running on your EKS cluster.

To share a resource via RAM, open up RAM in the AWS console of the cluster account and select "Resource Shares" and "Create Resource Share". Name your Resource Share and Select the subnets you want to share. Select Next again and enter the 12 digit account IDs for the workload accounts you wish to share the subnets with, select next again, and click Create resource share to finish. After this step, the workload account can deploy resources into those subnets.

RAM shares can also be created programmatically, or with infrastructure as code.

#### Choosing Between EKS Pod Identities and IRSA

At re:Invent 2023, AWS launched EKS Pod Identities as a simpler way of delivering temporary AWS credentials to your pods on EKS. Both IRSA and EKS Pod Identities are valid methods for delivering temporary AWS credentials to your EKS pods and will continue to be supported. You should consider which method of delivering best meets your needs.

When working with a EKS cluster and multiple AWS accounts, IRSA can directly assume roles in AWS accounts other than the account the EKS cluster is hosted in directly, while EKS Pod identities require you to configure role chaining. Refer [EKS documentation](https://docs.aws.amazon.com/eks/latest/userguide/service-accounts.html#service-accounts-iam) for an in-depth comparison.

##### Accessing AWS API Resources with IAM Roles For Service Accounts

[IAM Roles for Service Accounts (IRSA)](https://docs.aws.amazon.com/eks/latest/userguide/iam-roles-for-service-accounts.html) allows you to deliver temporary AWS credentials to your workloads running on EKS. IRSA can be used to get temporary credentials for IAM roles in the workload accounts from the cluster account. This allows your workloads running on your EKS clusters in the cluster account to consume AWS API resources, such as S3 buckets hosted in the workload account seemlessly, and use IAM authentication for resources like Amazon RDS Databases or Amazon EFS FileSystems.

AWS API resources and other Resources that use IAM authentication in a workload account can only be accessed by credentials for IAM roles in that same workload account, except where cross account access is capable and has been explicity enabled.

###### Enabling IRSA for cross account access

To enable IRSA for workloads in your Cluster Account to access resources in your Workload accounts, you first must create an IAM OIDC identity provider in your workload account. This can be done with the same procedure for setting up [IRSA](https://docs.aws.amazon.com/eks/latest/userguide/enable-iam-roles-for-service-accounts.html), except the Identity Provider will be created in the workload account.

Then when configuring IRSA for your workloads on EKS, you can [follow the same steps as the documentation](https://docs.aws.amazon.com/eks/latest/userguide/associate-service-account-role.html), but use the [12 digit account id of the workload account](https://docs.aws.amazon.com/eks/latest/userguide/cross-account-access.html) as mentioned in the section "Example Create an identity provider from another account's cluster".

After this is configured, your application running in EKS will be able to directly use its service account to assume a role in the workload account, and use resources within it.

##### Accessing AWS API Resources with EKS Pod Identities

[EKS Pod Identities](https://docs.aws.amazon.com/eks/latest/userguide/pod-identities.html) is a new way of delivering AWS credentials to your workloads running on EKS. EKS pod identities simplifies the configuration of AWS resources as you no longer need to manage OIDC configurations to deliver AWS credentials to your pods on EKS.

###### Enabling EKS Pod Identities for cross account access

Unlike IRSA, EKS Pod Identities can only be used to directly grant access to a role in the same account as the EKS cluster. To access a role in another AWS account, pods that use EKS Pod Identities must perform [Role Chaining](https://docs.aws.amazon.com/IAM/latest/UserGuide/id_roles_terms-and-concepts.html#iam-term-role-chaining).

Role chaining can be configured in an applications profile with their aws configuration file using the [Process Credentials Provider](https://docs.aws.amazon.com/sdkref/latest/guide/feature-process-credentials.html) available in various AWS SDKs. `credential_process` can be used as a credential source when configuring a profile, such as:

```bash
# Content of the AWS Config file
[profile account_b_role] 
source_profile = account_a_role 
role_arn = arn:aws:iam::444455556666:role/account-b-role

[profile account_a_role] 
credential_process = /eks-credential-processrole.sh
```

The source of the script called by credential_process:

```bash
#!/bin/bash
# Content of the eks-credential-processrole.sh
# This will retreive the credential from the pod identities agent,
# and return it to the AWS SDK when referenced in a profile
curl -H "Authorization: $(cat $AWS_CONTAINER_AUTHORIZATION_TOKEN_FILE)" $AWS_CONTAINER_CREDENTIALS_FULL_URI | jq -c '{AccessKeyId: .AccessKeyId, SecretAccessKey: .SecretAccessKey, SessionToken: .Token, Expiration: .Expiration, Version: 1}' 
```

<<<<<<< HEAD
When configuring role trust policies for role chaining with EKS pod identities, you can reference [EKS specific attributes](https://docs.aws.amazon.com/eks/latest/userguide/pod-id-abac.html) and use attribute based access control(ABAC) to limit access to your IAM roles to only specific EKS Pod identities sessions, such as the Kubernetes Service Account a pod belongs to.
=======
You can create an aws config file as shown above with both Account A and B roles and specify the AWS_CONFIG_FILE and AWS_PROFILE env vars in your pod spec. EKS Pod identity webhook does not override if the env vars already exists in the pod spec.

```yaml
# Snippet of the PodSpec
containers: 
  - name: container-name
    image: container-image:version
    env:
    - name: AWS_CONFIG_FILE
      value: path-to-customer-provided-aws-config-file
    - name: AWS_PROFILE
      value: account_b_role
```

When configuring role trust policies for role chaining with EKS pod identities, you can reference [EKS specific attributes](https://docs.aws.amazon.com/eks/latest/userguide/pod-id-abac.html) as session tags and use attribute based access control(ABAC) to limit access to your IAM roles to only specific EKS Pod identity sessions, such as the Kubernetes Service Account a pod belongs to. 

Please note that some of these attributes may not be universally unique, for example two EKS clusters may have identical namespaces, and one cluster may have identically named service accounts across namespaces. So when granting access via EKS Pod Identities and ABAC, it is a best practice to always consider the cluster arn and namespace when granting access to a service account.

###### ABAC and EKS Pod Identities for cross account access

When using EKS Pod Identities to assume roles (role chaining) in other accounts as part of a multi account strategy, you have the option to assign a unique IAM role for each service account that needs to access another account, or use a common IAM role across multiple service accounts and use ABAC to control what accounts it can access.

To use ABAC to control what service accounts can assume a role into another account with role chaining, you create a role trust policy statement that only allows a role to be assumed by a role session when the expected values are present. The following role trust policy will only let a role from the EKS cluster account (account ID 111122223333) assume a role if the `kubernetes-service-account`, `eks-cluster-arn` and `kubernetes-namespace` tags all have the expected value.

```json
{
    "Version": "2012-10-17",
    "Statement": [
        {
            "Effect": "Allow",
            "Principal": {
                "AWS": "arn:aws:iam::111122223333:root"
            },
            "Action": "sts:AssumeRole",
            "Condition": {
                "StringEquals": {
                    "aws:PrincipalTag/kubernetes-service-account": "PayrollApplication",
                    "aws:PrincipalTag/eks-cluster-arn": "arn:aws:eks:us-east-1:111122223333:cluster/ProductionCluster",
                    "aws:PrincipalTag/kubernetes-namespace": "PayrollNamespace"
                }
            }
        }
    ]
}
```

When using this strategy it is a best practice to ensure that the common IAM role only has `sts:AssumeRole` permissions and no other AWS access.
>>>>>>> 5bc0a4fb

It is important when using ABAC that you control who has the ability to tag IAM roles and users to only those who have a strict need to do so. Someone with the ability to tag an IAM role or user would be able to set tags on roles/users identical to what would be set by EKS Pod Identities and may be able to escalate their privileges. You can restrict who has the access to set tags the `kubernetes-` and `eks-` tags on IAM role and users using IAM policy, or Service Control Policy (SCP). 

## De-centralized EKS Clusters

In this approach, EKS clusters are deployed to respective workload AWS Accounts and live along side with other AWS resources like Amazon S3 buckets, VPCs, Amazon DynamoDB tables, etc., Each workload account is independent, self-sufficient, and operated by respective Business Unit/Application teams. This model allows the creation of reusuable blueprints for various cluster capabilities (AI/ML cluster, Batch processing, General purpose, etc.,) and vend the clusters based on the application team requirements. Both application and platform teams operate out of their respective [GitOps](https://www.weave.works/technologies/gitops/) repositories to manage the deployments to the workload clusters.

|![De-centralized EKS Cluster Architecture](./images/multi-account-eks-decentralized.png)|
|:--:|
| In the above diagram, Amazon EKS clusters and other AWS resources are deployed to respective workload accounts. Then workloads running in EKS pods use IRSA or EKS Pod Identities to access their AWS resources. |

GitOps is a way of managing application and infrastructure deployment so that the whole system is described declaratively in a Git repository. It’s an operational model that offers you the ability to manage the state of multiple Kubernetes clusters using the best practices of version control, immutable artifacts, and automation. In this multi cluster model, each workload cluster is bootstrapped with multiple Git repos, allowing each team (application, platform, security, etc.,) to deploy their respective changes on the cluster.

You would utilize [IAM roles for Service Accounts (IRSA)](https://docs.aws.amazon.com/eks/latest/userguide/iam-roles-for-service-accounts.html) or [EKS Pod Identities](https://docs.aws.amazon.com/eks/latest/userguide/pod-identities.html) in each account to allow your EKS workloads to get temporary aws credentials to securely access other AWS resources. IAM roles are created in respective workload AWS Accounts and map them to k8s service accounts to provide temporary IAM access. So, no cross-account access is required in this approach. Follow the [IAM roles for Service Accounts](https://docs.aws.amazon.com/eks/latest/userguide/iam-roles-for-service-accounts.html) documentation on how to setup in each workload for IRSA, and [EKS Pod Identities](https://docs.aws.amazon.com/eks/latest/userguide/pod-identities.html) documentation on how to setup EKS pod identities in each account.

### Centralized Networking

You can also utilize AWS RAM to share the VPC Subnets to workload accounts and launch Amazon EKS clusters and other AWS resources in them. This enables centralized network managment/administration, simplified network connectivity, and de-centralized EKS clusters. Refer this [AWS blog](https://aws.amazon.com/blogs/containers/use-shared-vpcs-in-amazon-eks/) for a detailed walkthrough and considerations of this approach.

|![De-centralized EKS Cluster Architecture using VPC Shared Subnets](./images/multi-account-eks-shared-subnets.png)|
|:--:|
| In the above diagram, AWS RAM is used to share subnets from a central networking account into a workload account. Then EKS cluster and other AWS resources are launched in those subnets in respective workload accounts. EKS pods use IRSA or EKS Pod Identities to access their AWS resources. |

## Centralized vs De-centralized EKS clusters

The decision to run with a Centralized or De-centralized will depend on your requirements. This table demonstrates the key differences with each strategy.

|# |Centralized EKS cluster | De-centralized EKS clusters |
|:--|:--|:--|
|Cluster Management:  |Managing a single EKS cluster is easier than administrating multiple clusters | An Efficient cluster management automation is necessary to reduce the operational overhead of managing multiple EKS clusters|
|Cost Efficiency: | Allows reuse of EKS cluster and network resources, which promotes cost efficiency | Requires networking and cluster setups per workload, which requires additional resources|
|Resilience: | Multiple workloads on the centralized cluster may be impacted if a cluster becomes impaired | If a cluster becomes impaired, the damage is limited to only the workloads that run on that cluster. All other workloads are unaffected |
|Isolation & Security:|Isolation/Soft Multi-tenancy is achieved using k8s native constructs like `Namespaces`. Workloads may share the underlying resources like CPU, memory, etc. AWS resources are isolated into their own workload accounts which by default are not accessible from other AWS accounts. |Stronger isolation on compute resources as the workloads run in individual clusters and nodes that don't share any resources. AWS resources are isolated into their own workload accounts which by default are not accessible from other AWS accounts.|
|Performance & Scalabity:|As workloads grow to very large scales you may encounter kubernetes and AWS service quotas in the cluster account. You can deploy addtional cluster accounts to scale even further|As more clusters and VPCs are present, each workload has more available k8s and AWS service quota|
|Networking: | Single VPC is used per cluster, allowing for simpler connectivity for applications on that cluster | Routing must be established between the de-centralized EKS cluster VPCs |
|Kubernetes Access Management: |Need to maintain many different roles and users in the cluster to provide access to all workload teams and ensure kubernetes resources are properly segregated| Simplified access management as each cluster is dedicated to a workload/team|
|AWS Access Management: |AWS resources are deployed into to their own account which can only be accessed by default with IAM roles in the workload account. IAM roles in the workload accounts are assumed cross account either with IRSA or EKS Pod Identities.|AWS resources are deployed into to their own account which can only be accessed by default with IAM roles in the workload account. IAM roles in the workload accounts are delivered directly to pods with IRSA or EKS Pod Identities|<|MERGE_RESOLUTION|>--- conflicted
+++ resolved
@@ -91,9 +91,6 @@
 curl -H "Authorization: $(cat $AWS_CONTAINER_AUTHORIZATION_TOKEN_FILE)" $AWS_CONTAINER_CREDENTIALS_FULL_URI | jq -c '{AccessKeyId: .AccessKeyId, SecretAccessKey: .SecretAccessKey, SessionToken: .Token, Expiration: .Expiration, Version: 1}' 
 ```
 
-<<<<<<< HEAD
-When configuring role trust policies for role chaining with EKS pod identities, you can reference [EKS specific attributes](https://docs.aws.amazon.com/eks/latest/userguide/pod-id-abac.html) and use attribute based access control(ABAC) to limit access to your IAM roles to only specific EKS Pod identities sessions, such as the Kubernetes Service Account a pod belongs to.
-=======
 You can create an aws config file as shown above with both Account A and B roles and specify the AWS_CONFIG_FILE and AWS_PROFILE env vars in your pod spec. EKS Pod identity webhook does not override if the env vars already exists in the pod spec.
 
 ```yaml
@@ -108,7 +105,7 @@
       value: account_b_role
 ```
 
-When configuring role trust policies for role chaining with EKS pod identities, you can reference [EKS specific attributes](https://docs.aws.amazon.com/eks/latest/userguide/pod-id-abac.html) as session tags and use attribute based access control(ABAC) to limit access to your IAM roles to only specific EKS Pod identity sessions, such as the Kubernetes Service Account a pod belongs to. 
+When configuring role trust policies for role chaining with EKS pod identities, you can reference [EKS specific attributes](https://docs.aws.amazon.com/eks/latest/userguide/pod-id-abac.html) as session tags and use attribute based access control(ABAC) to limit access to your IAM roles to only specific EKS Pod identity sessions, such as the Kubernetes Service Account a pod belongs to.
 
 Please note that some of these attributes may not be universally unique, for example two EKS clusters may have identical namespaces, and one cluster may have identically named service accounts across namespaces. So when granting access via EKS Pod Identities and ABAC, it is a best practice to always consider the cluster arn and namespace when granting access to a service account.
 
@@ -141,9 +138,8 @@
 ```
 
 When using this strategy it is a best practice to ensure that the common IAM role only has `sts:AssumeRole` permissions and no other AWS access.
->>>>>>> 5bc0a4fb
 
-It is important when using ABAC that you control who has the ability to tag IAM roles and users to only those who have a strict need to do so. Someone with the ability to tag an IAM role or user would be able to set tags on roles/users identical to what would be set by EKS Pod Identities and may be able to escalate their privileges. You can restrict who has the access to set tags the `kubernetes-` and `eks-` tags on IAM role and users using IAM policy, or Service Control Policy (SCP). 
+It is important when using ABAC that you control who has the ability to tag IAM roles and users to only those who have a strict need to do so. Someone with the ability to tag an IAM role or user would be able to set tags on roles/users identical to what would be set by EKS Pod Identities and may be able to escalate their privileges. You can restrict who has the access to set tags the `kubernetes-` and `eks-` tags on IAM role and users using IAM policy, or Service Control Policy (SCP).
 
 ## De-centralized EKS Clusters
 
