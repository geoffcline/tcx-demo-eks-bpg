--- conflicted
+++ resolved
@@ -42,12 +42,7 @@
 
 Karpenter strongly recommends against using custom launch templates. Using custom launch templates prevents multi-architecture support, the ability to automatically upgrade nodes, and securityGroup discovery. Using launch templates may also cause confusion because certain fields are duplicated within Karpenter’s NodePools while others are ignored by Karpenter, e.g. subnets and instance types.
 
-<<<<<<< HEAD
 You can often avoid using launch templates by using custom user data and/or directly specifying custom AMIs in the AWS node template.  More information on how to do this is available at [NodeClasses](https://karpenter.sh/docs/concepts/nodeclasses/).
-=======
-You can often avoid using launch templates by using custom user data and/or directly specifying custom AMIs in the EC2NodeClass.  More information on how to do this is available at [NodeClasses](https://karpenter.sh/docs/concepts/nodeclasses/).
->>>>>>> 59283a99
-
 
 ### Exclude instance types that do not fit your workload
 
@@ -306,11 +301,7 @@
 
 The snippet below tells Karpenter to only provision a maximum of 1000 CPU cores and 1000Gi of memory. Karpenter will stop adding capacity only when the limit is met or exceeded. When a limit is exceeded the Karpenter controller will write `memory resource usage of 1001 exceeds limit of 1000` or a similar looking message to the controller’s logs. If you are routing your container logs to CloudWatch logs, you can create a [metrics filter](https://docs.aws.amazon.com/AmazonCloudWatch/latest/logs/MonitoringLogData.html) to look for specific patterns or terms in your logs and then create a [CloudWatch alarm](https://docs.aws.amazon.com/AmazonCloudWatch/latest/monitoring/AlarmThatSendsEmail.html) to alert you when your configured metrics threshold is breached.
 
-<<<<<<< HEAD
-For further information using limits with Karpenter, see [Setting Resource Limits](https://karpenter.sh/docs/concepts/nodepools/#speclimitsresources) in the Karpenter documentation.
-=======
 For further information using limits with Karpenter, see [Setting Resource Limits](https://karpenter.sh/docs/concepts/nodepools/#speclimits) in the Karpenter documentation.
->>>>>>> 59283a99
 
 ```yaml
 spec:
